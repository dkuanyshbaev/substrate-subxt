[workspace]
members = [".", "client", "proc-macro"]

[package]
name = "substrate-subxt"
version = "0.14.0"
authors = ["Parity Technologies <admin@parity.io>"]
edition = "2018"

license = "GPL-3.0"
readme = "README.md"
repository = "https://github.com/paritytech/substrate-subxt"
documentation = "https://docs.rs/substrate-subxt"
homepage = "https://www.parity.io/"
description = "Submit extrinsics (transactions) to a substrate node via RPC"
keywords = ["parity", "substrate", "blockchain"]
include = ["Cargo.toml", "src/**/*.rs", "README.md", "LICENSE"]

[features]
default = []
client = ["substrate-subxt-client"]

# enable this feature to run tests which require a local dev chain node
integration-tests = []

[dependencies]
log = "0.4.13"
thiserror = "1.0.23"
futures = "0.3.10"
jsonrpsee = { version = "0.1.0", features = ["ws"] }
num-traits = { version = "0.2.14", default-features = false }
serde = { version = "1.0.119", features = ["derive"] }
serde_json = "1.0.61"
url = "2.2.0"
codec = { package = "parity-scale-codec", version = "2.0.0", default-features = false, features = ["derive", "full"] }
# temporarily pinning funty via codec -> bitvec until https://github.com/myrrlyn/funty/issues/3
# and https://github.com/bitvecto-rs/bitvec/issues/105 are resolved
funty = "=1.1.0"
dyn-clone = "1.0.4"

<<<<<<< HEAD
frame-metadata = { git = "https://github.com/paritytech/substrate", branch = "rococo-v1", package = "frame-metadata" }
frame-support = { git = "https://github.com/paritytech/substrate", branch = "rococo-v1", package = "frame-support" }
sp-runtime = { git = "https://github.com/paritytech/substrate", branch = "rococo-v1", package = "sp-runtime" }
sp-version = { git = "https://github.com/paritytech/substrate", branch = "rococo-v1", package = "sp-version" }
pallet-indices = { git = "https://github.com/paritytech/substrate", branch = "rococo-v1", package = "pallet-indices" }
hex = "0.4.2"
sp-std = { git = "https://github.com/paritytech/substrate", branch = "rococo-v1" }
application-crypto = { git = "https://github.com/paritytech/substrate", branch = "rococo-v1", package = "sp-application-crypto" }
pallet-staking = { git = "https://github.com/paritytech/substrate", branch = "rococo-v1" }

sp-rpc = { git = "https://github.com/paritytech/substrate", branch = "rococo-v1", package = "sp-rpc" }
sp-core = { git = "https://github.com/paritytech/substrate", branch = "rococo-v1", package = "sp-core" }
substrate-subxt-client = { version = "0.5.0", path = "client", optional = true }
substrate-subxt-proc-macro = { version = "0.13.0", path = "proc-macro" }
=======
frame-metadata = "13.0.0"
frame-support = "3.0.0"
sp-runtime = "3.0.0"
sp-version = "3.0.0"
pallet-indices = "3.0.0"
hex = "0.4.2"
sp-std = "3.0.0"
application-crypto = { version = "3.0.0", package = "sp-application-crypto" }
pallet-staking = "3.0.0"

sp-rpc = { version = "3.0.0", package = "sp-rpc" }
sp-core = { version = "3.0.0", package = "sp-core" }
substrate-subxt-client = { version = "0.6.0", path = "client", optional = true }
substrate-subxt-proc-macro = { version = "0.14.0", path = "proc-macro" }
>>>>>>> de859e73

[dev-dependencies]
async-std = { version = "1.8.0", features = ["attributes"] }
env_logger = "0.8.2"
<<<<<<< HEAD
frame-system = { git = "https://github.com/paritytech/substrate", branch = "rococo-v1", package = "frame-system" }
pallet-balances = { git = "https://github.com/paritytech/substrate", branch = "rococo-v1", package = "pallet-balances" }
sp-keyring = { git = "https://github.com/paritytech/substrate", branch = "rococo-v1", package = "sp-keyring" }
substrate-subxt-client = { version = "0.5.0", path = "client" }
=======
frame-system = "3.0.0"
pallet-balances = "3.0.0"
sp-keyring = "3.0.0"
substrate-subxt-client = { version = "0.6.0", path = "client" }
>>>>>>> de859e73
tempdir = "0.3.7"
wabt = "0.10.0"
assert_matches = "1.4.0"<|MERGE_RESOLUTION|>--- conflicted
+++ resolved
@@ -38,7 +38,6 @@
 funty = "=1.1.0"
 dyn-clone = "1.0.4"
 
-<<<<<<< HEAD
 frame-metadata = { git = "https://github.com/paritytech/substrate", branch = "rococo-v1", package = "frame-metadata" }
 frame-support = { git = "https://github.com/paritytech/substrate", branch = "rococo-v1", package = "frame-support" }
 sp-runtime = { git = "https://github.com/paritytech/substrate", branch = "rococo-v1", package = "sp-runtime" }
@@ -51,39 +50,16 @@
 
 sp-rpc = { git = "https://github.com/paritytech/substrate", branch = "rococo-v1", package = "sp-rpc" }
 sp-core = { git = "https://github.com/paritytech/substrate", branch = "rococo-v1", package = "sp-core" }
-substrate-subxt-client = { version = "0.5.0", path = "client", optional = true }
-substrate-subxt-proc-macro = { version = "0.13.0", path = "proc-macro" }
-=======
-frame-metadata = "13.0.0"
-frame-support = "3.0.0"
-sp-runtime = "3.0.0"
-sp-version = "3.0.0"
-pallet-indices = "3.0.0"
-hex = "0.4.2"
-sp-std = "3.0.0"
-application-crypto = { version = "3.0.0", package = "sp-application-crypto" }
-pallet-staking = "3.0.0"
-
-sp-rpc = { version = "3.0.0", package = "sp-rpc" }
-sp-core = { version = "3.0.0", package = "sp-core" }
 substrate-subxt-client = { version = "0.6.0", path = "client", optional = true }
 substrate-subxt-proc-macro = { version = "0.14.0", path = "proc-macro" }
->>>>>>> de859e73
 
 [dev-dependencies]
 async-std = { version = "1.8.0", features = ["attributes"] }
 env_logger = "0.8.2"
-<<<<<<< HEAD
 frame-system = { git = "https://github.com/paritytech/substrate", branch = "rococo-v1", package = "frame-system" }
 pallet-balances = { git = "https://github.com/paritytech/substrate", branch = "rococo-v1", package = "pallet-balances" }
 sp-keyring = { git = "https://github.com/paritytech/substrate", branch = "rococo-v1", package = "sp-keyring" }
-substrate-subxt-client = { version = "0.5.0", path = "client" }
-=======
-frame-system = "3.0.0"
-pallet-balances = "3.0.0"
-sp-keyring = "3.0.0"
 substrate-subxt-client = { version = "0.6.0", path = "client" }
->>>>>>> de859e73
 tempdir = "0.3.7"
 wabt = "0.10.0"
 assert_matches = "1.4.0"