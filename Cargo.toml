--- conflicted
+++ resolved
@@ -28,12 +28,11 @@
 thiserror = "1.0.23"
 futures = "0.3.10"
 jsonrpsee = { version = "0.1.0", features = ["ws"] }
-<<<<<<< HEAD
-num-traits = { version = "0.2.12", default-features = false }
-serde = { version = "1.0.115", features = ["derive"] }
-serde_json = "1.0.57"
-url = "2.1.1"
-codec = { package = "parity-scale-codec", version = "1.3.5", default-features = false, features = ["derive", "full"] }
+num-traits = { version = "0.2.14", default-features = false }
+serde = { version = "1.0.119", features = ["derive"] }
+serde_json = "1.0.61"
+url = "2.2.0"
+codec = { package = "parity-scale-codec", version = "1.3.6", default-features = false, features = ["derive", "full"] }
 
 frame-metadata = { git = "https://github.com/paritytech/substrate", branch = "rococo-v1", package = "frame-metadata" }
 frame-support = { git = "https://github.com/paritytech/substrate", branch = "rococo-v1", package = "frame-support" }
@@ -47,43 +46,15 @@
 
 sp-rpc = { git = "https://github.com/paritytech/substrate", branch = "rococo-v1", package = "sp-rpc" }
 sp-core = { git = "https://github.com/paritytech/substrate", branch = "rococo-v1", package = "sp-core" }
-=======
-num-traits = { version = "0.2.14", default-features = false }
-serde = { version = "1.0.119", features = ["derive"] }
-serde_json = "1.0.61"
-url = "2.2.0"
-codec = { package = "parity-scale-codec", version = "1.3.6", default-features = false, features = ["derive", "full"] }
-
-frame-metadata = "12.0.1"
-frame-support = "2.0.1"
-sp-runtime = "2.0.1"
-sp-version = "2.0.1"
-pallet-indices = "2.0.1"
-hex = "0.4.2"
-sp-std = "2.0.1"
-application-crypto = { version = "2.0.1", package = "sp-application-crypto" }
-pallet-staking = "2.0.1"
-
-sp-rpc = { version = "2.0.1", package = "sp-rpc" }
-sp-core = { version = "2.0.1", package = "sp-core" }
->>>>>>> 5a0201c1
 substrate-subxt-client = { version = "0.5.0", path = "client", optional = true }
 substrate-subxt-proc-macro = { version = "0.13.0", path = "proc-macro" }
 
 [dev-dependencies]
-<<<<<<< HEAD
-async-std = { version = "1.6.4", features = ["attributes"] }
-env_logger = "0.7.1"
+async-std = { version = "1.8.0", features = ["attributes"] }
+env_logger = "0.8.2"
 frame-system = { git = "https://github.com/paritytech/substrate", branch = "rococo-v1", package = "frame-system" }
 pallet-balances = { git = "https://github.com/paritytech/substrate", branch = "rococo-v1", package = "pallet-balances" }
 sp-keyring = { git = "https://github.com/paritytech/substrate", branch = "rococo-v1", package = "sp-keyring" }
-=======
-async-std = { version = "1.8.0", features = ["attributes"] }
-env_logger = "0.8.2"
-frame-system = "2.0.1"
-pallet-balances = "2.0.1"
-sp-keyring = "2.0.1"
->>>>>>> 5a0201c1
 substrate-subxt-client = { version = "0.5.0", path = "client" }
 tempdir = "0.3.7"
 wabt = "0.10.0"
