--- conflicted
+++ resolved
@@ -24,12 +24,6 @@
         SignedPayload,
         UncheckedExtrinsic,
     },
-<<<<<<< HEAD
-    traits::{
-        IdentifyAccount,
-        Verify,
-    },
-=======
 };
 use codec::Encode;
 use sp_core::Pair;
@@ -37,7 +31,6 @@
     IdentifyAccount,
     SignedExtension,
     Verify,
->>>>>>> 5fd83f8b
 };
 use std::{
     future::Future,
@@ -45,11 +38,7 @@
 };
 
 /// Extrinsic signer.
-<<<<<<< HEAD
-pub trait Signer<T: System, S: Encode, E: SignedExtra<T>> {
-=======
 pub trait Signer<T: Runtime> {
->>>>>>> 5fd83f8b
     /// Returns the account id.
     fn account_id(&self) -> &T::AccountId;
 
@@ -67,13 +56,7 @@
 }
 
 /// Extrinsic signer using a private key.
-<<<<<<< HEAD
-#[derive(Debug)]
-pub struct PairSigner<T: System, S: Encode, E: SignedExtra<T>, P: Pair> {
-    _marker: PhantomData<(S, E)>,
-=======
 pub struct PairSigner<T: Runtime, P: Pair> {
->>>>>>> 5fd83f8b
     account_id: T::AccountId,
     nonce: Option<T::Index>,
     signer: P,
@@ -121,11 +104,7 @@
     <<T::Extra as SignedExtra<T>>::Extra as SignedExtension>::AdditionalSigned:
         Send + Sync,
     P: Pair + 'static,
-<<<<<<< HEAD
-    P::Signature: Into<S> + 'static,
-=======
     P::Signature: Into<T::Signature> + 'static,
->>>>>>> 5fd83f8b
 {
     fn account_id(&self) -> &T::AccountId {
         &self.account_id
