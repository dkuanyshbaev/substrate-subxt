--- conflicted
+++ resolved
@@ -17,18 +17,11 @@
 futures01 = { package = "futures", version = "0.1.29" }
 jsonrpsee = "0.1.0"
 log = "0.4.13"
-<<<<<<< HEAD
 sc-network = { git = "https://github.com/paritytech/substrate", branch = "rococo-v1", default-features = false }
 sc-service = { git = "https://github.com/paritytech/substrate", branch = "rococo-v1", default-features = false }
+sc-client-db = { git = "https://github.com/paritytech/substrate", branch = "rococo-v1" }
 serde_json = "1.0.61"
 sp-keyring = { git = "https://github.com/paritytech/substrate", branch = "rococo-v1"}
-=======
-sc-network = { version = "0.9.0", default-features = false }
-sc-client-db = "0.9.0"
-sc-service = { version = "0.9.0", default-features = false }
-serde_json = "1.0.61"
-sp-keyring = "3.0.0"
->>>>>>> de859e73
 thiserror = "1.0.23"
 
 [dev-dependencies]
