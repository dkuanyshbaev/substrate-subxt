--- conflicted
+++ resolved
@@ -16,21 +16,12 @@
 futures = { version = "0.3.9", features = ["compat"], package = "futures" }
 futures01 = { package = "futures", version = "0.1.29" }
 jsonrpsee = "0.1.0"
-<<<<<<< HEAD
-log = "0.4.11"
+log = "0.4.13"
 sc-network = { git = "https://github.com/paritytech/substrate", branch = "rococo-v1", default-features = false }
 sc-service = { git = "https://github.com/paritytech/substrate", branch = "rococo-v1", default-features = false }
-serde_json = "1.0.57"
+serde_json = "1.0.61"
 sp-keyring = { git = "https://github.com/paritytech/substrate", branch = "rococo-v1"}
-thiserror = "1.0.20"
-=======
-log = "0.4.13"
-sc-network = { version = "0.8.1", default-features = false }
-sc-service = { version = "0.8.1", default-features = false }
-serde_json = "1.0.61"
-sp-keyring = "2.0.1"
 thiserror = "1.0.23"
->>>>>>> 5a0201c1
 
 [dev-dependencies]
 async-std = { version = "1.8.0", features = ["attributes"] }
